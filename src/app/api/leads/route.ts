import { NextRequest, NextResponse } from 'next/server'
import { auth } from '@clerk/nextjs/server'
<<<<<<< HEAD
import { supabase, supabaseAdmin } from '@/lib/supabase'
import {
  LeadFilters,
  LeadSearchParams,
  LeadListResponse,
  LeadStats,
  LinkedInConnectionStatus
=======
import { supabaseAdmin } from '@/lib/supabase'
import { 
  LeadFilters, 
  LeadSearchParams, 
  LeadListResponse,
  LeadStats,
  LinkedInConnectionStatus 
>>>>>>> c1d123c2
} from '@/types/syndie'
import { Database } from '@/types/database'

export async function GET(request: NextRequest) {
  try {
    const { userId, orgId } = await auth()

    if (!userId) {
      return NextResponse.json({ error: 'Unauthorized' }, { status: 401 })
    }

    // Parse query parameters
    const { searchParams } = new URL(request.url)
    const params = parseLeadSearchParams(searchParams)

    // Get user's ID from the users table
    const { data: userData, error: userError } = await supabaseAdmin
      .from('users')
      .select('*')
      .eq('clerk_id', userId)
      .single()

    if (userError || !userData) {
      console.error('Error fetching user:', userError)
      return NextResponse.json(
        { error: 'User not found' },
        { status: 404 }
      )
    }

    const userDbId = userData.id

<<<<<<< HEAD
    // Note: Showing all leads regardless of user, organization, or campaign

    const { data: organizationData, error: orgError } = await supabase
      .from('organizations')
      .select('id')
      .eq('clerk_org_id', orgId)
      .maybeSingle();

    // Check if this is a stats request
    if (searchParams.get('stats') === 'true') {
      if (!organizationData) {
        return NextResponse.json(
          { error: 'Organization not found' },
          { status: 404 }
        )
      }
      const stats = await getLeadStats(organizationData)
      return NextResponse.json({ success: true, data: stats })
    }

    let baseQuery = supabaseAdmin
      .from('leads')
      .select('*')
      .eq('organization_id', organizationData?.id)
=======
    // Check if this is a stats request
    if (searchParams.get('stats') === 'true') {
      const stats = await getLeadStats(userDbId)
      return NextResponse.json({ success: true, data: stats })
    }

    // Build the main leads query with Syndie fields
    // Note: Showing all leads regardless of user, organization, or campaign
    let baseQuery = supabaseAdmin
      .from('leads')
      .select('*')
>>>>>>> c1d123c2

    // Apply filters
    baseQuery = applyLeadFilters(baseQuery, params.filters)

    // Apply sorting
    const sortField = params.sortBy || 'created_at'
    const sortOrder = params.sortOrder === 'asc' ? { ascending: true } : { ascending: false }
    baseQuery = baseQuery.order(sortField, sortOrder)

    // Apply pagination
    const page = params.page || 1
    const limit = params.limit || 20
    const offset = (page - 1) * limit
    baseQuery = baseQuery.range(offset, offset + limit - 1)

    const { data: leads, error: leadsError } = await baseQuery

    if (leadsError) {
      console.error('Error fetching leads:', leadsError)
      return NextResponse.json(
        { error: 'Failed to fetch leads' },
        { status: 500 }
      )
    }

    // Get total count for pagination
<<<<<<< HEAD
    // Count only filtered leads for pagination
    let countQuery = supabase
      .from('leads')
      .select('id', { count: 'exact', head: true })
      .eq('organization_id', organizationData?.id)
=======
    let countQuery = supabaseAdmin
      .from('leads')
      .select('id', { count: 'exact', head: true })
>>>>>>> c1d123c2

    countQuery = applyLeadFilters(countQuery, params.filters)

    const { count, error: countError } = await countQuery

    if (countError) {
      console.error('Error fetching leads count:', countError)
    }

    // Transform leads data to include computed fields
    const transformedLeads = leads?.map(transformLeadData) || []
<<<<<<< HEAD

    const response: LeadListResponse = {
      leads: transformedLeads,
      pagination: {
        page,
        limit,
        total: count || 0,
        totalPages: Math.ceil((count || 0) / limit)
      },
      filters: params.filters || {}
    }

    return NextResponse.json({ success: true, data: response })

  } catch (error) {
    console.error('Error in leads API:', error)
    return NextResponse.json(
      { success: false, error: 'Internal server error' },
      { status: 500 }
    )
  }
}

// PUT method for updating leads
export async function PUT(request: NextRequest) {
  try {
    const { userId } = await auth()

    if (!userId) {
      return NextResponse.json({ error: 'Unauthorized' }, { status: 401 })
    }

    const { searchParams } = new URL(request.url)
    const leadId = searchParams.get('id')

    if (!leadId) {
      return NextResponse.json(
        { error: 'Lead ID is required' },
        { status: 400 }
      )
    }

    // Get user's ID from the users table
    const { data: userData, error: userError } = await supabaseAdmin
      .from('users')
      .select('id')
      .eq('clerk_id', userId)
      .single()

    if (userError || !userData) {
      console.error('Error fetching user:', userError)
      return NextResponse.json(
        { error: 'User not found' },
        { status: 404 }
      )
    }

    const body = await request.json()
    const updateData = {
      ...body,
      updated_at: new Date().toISOString()
    }

    // Update the lead
    const { data: updatedLead, error: updateError } = await supabaseAdmin
      .from('leads')
      .update(updateData)
      .eq('id', leadId)
      .eq('user_id', userData.id) // Ensure user can only update their own leads
      .select()
      .single()

    if (updateError) {
      console.error('Error updating lead:', updateError)
      return NextResponse.json(
        { error: 'Failed to update lead' },
        { status: 500 }
      )
    }

    if (!updatedLead) {
      return NextResponse.json(
        { error: 'Lead not found or access denied' },
        { status: 404 }
      )
    }

    const transformedLead = transformLeadData(updatedLead)

    return NextResponse.json({
      success: true,
      data: transformedLead,
      message: 'Lead updated successfully'
    })
=======

    const response: LeadListResponse = {
      leads: transformedLeads,
      pagination: {
        page,
        limit,
        total: count || 0,
        totalPages: Math.ceil((count || 0) / limit)
      },
      filters: params.filters || {}
    }

    return NextResponse.json({ success: true, data: response })
>>>>>>> c1d123c2

  } catch (error) {
    console.error('Error updating lead:', error)
    return NextResponse.json(
      { success: false, error: 'Internal server error' },
<<<<<<< HEAD
=======
      { status: 500 }
    )
  }
}

// PUT method for updating leads
export async function PUT(request: NextRequest) {
  try {
    const { userId } = await auth()
    
    if (!userId) {
      return NextResponse.json({ error: 'Unauthorized' }, { status: 401 })
    }

    const { searchParams } = new URL(request.url)
    const leadId = searchParams.get('id')

    if (!leadId) {
      return NextResponse.json(
        { error: 'Lead ID is required' },
        { status: 400 }
      )
    }

    // Get user's ID from the users table
    const { data: userData, error: userError } = await supabaseAdmin
      .from('users')
      .select('id')
      .eq('clerk_id', userId)
      .single()

    if (userError || !userData) {
      console.error('Error fetching user:', userError)
      return NextResponse.json(
        { error: 'User not found' },
        { status: 404 }
      )
    }

    const body = await request.json()
    const updateData = {
      ...body,
      updated_at: new Date().toISOString()
    }

    // Update the lead
    const { data: updatedLead, error: updateError } = await supabaseAdmin
      .from('leads')
      .update(updateData)
      .eq('id', leadId)
      .eq('user_id', userData.id) // Ensure user can only update their own leads
      .select()
      .single()

    if (updateError) {
      console.error('Error updating lead:', updateError)
      return NextResponse.json(
        { error: 'Failed to update lead' },
        { status: 500 }
      )
    }

    if (!updatedLead) {
      return NextResponse.json(
        { error: 'Lead not found or access denied' },
        { status: 404 }
      )
    }

    const transformedLead = transformLeadData(updatedLead)

    return NextResponse.json({ 
      success: true, 
      data: transformedLead,
      message: 'Lead updated successfully'
    })

  } catch (error) {
    console.error('Error updating lead:', error)
    return NextResponse.json(
      { success: false, error: 'Internal server error' },
>>>>>>> c1d123c2
      { status: 500 }
    )
  }
}

// Helper functions
function parseLeadSearchParams(searchParams: URLSearchParams): LeadSearchParams {
  const filters: LeadFilters = {}

  // Parse status filters
  const status = searchParams.get('status')
  if (status) {
    filters.status = status.split(',')
  }

  // Parse connection status filters
  const connectionStatus = searchParams.get('connectionStatus')
  if (connectionStatus) {
    filters.connectionStatus = connectionStatus.split(',') as LinkedInConnectionStatus[]
  }

  // Parse campaign filter
  const campaign = searchParams.get('campaign')
  if (campaign) {
    filters.campaign = campaign
  }

  // Parse account filter
  const account = searchParams.get('account')
  if (account) {
    filters.account = account
  }



  // Parse date range
  const startDate = searchParams.get('startDate')
  const endDate = searchParams.get('endDate')
  if (startDate && endDate) {
    filters.dateRange = {
      start: startDate,
      end: endDate
    }
  }

  // Parse search query
  const search = searchParams.get('search')
  if (search) {
    filters.search = search
  }



  return {
    filters,
    sortBy: searchParams.get('sortBy') as any,
    sortOrder: searchParams.get('sortOrder') as 'asc' | 'desc',
    page: parseInt(searchParams.get('page') || '1'),
    limit: parseInt(searchParams.get('limit') || '20')
  }
}

function applyLeadFilters(query: any, filters?: LeadFilters) {
  if (!filters) return query

  // Apply status filters
  if (filters.status && filters.status.length > 0) {
    query = query.in('status', filters.status)
  }

  // Apply connection status filters
  if (filters.connectionStatus && filters.connectionStatus.length > 0) {
    query = query.in('linkedin_connection_status', filters.connectionStatus)
  }

  // Apply account filters (from seat_info)
  if (filters.account) {
    query = query.contains('seat_info', { account: filters.account })
  }

  // Apply campaign filters (from campaign_info)
  if (filters.campaign) {
    query = query.contains('campaign_info', { name: filters.campaign })
  }

  // Apply date range
  if (filters.dateRange) {
    query = query
      .gte('created_at', filters.dateRange.start)
      .lte('created_at', filters.dateRange.end)
  }

  // Apply search query
  if (filters.search) {
    query = query.or(`full_name.ilike.%${filters.search}%,email.ilike.%${filters.search}%,company.ilike.%${filters.search}%`)
  }



  return query
}

function transformLeadData(lead: any) {
  const steps = Array.isArray(lead.steps) ? lead.steps : []
  const lastStep = steps.length > 0 ? steps[steps.length - 1] : null
<<<<<<< HEAD

  // Calculate connection progress based on steps
  const connectionProgress = steps.length > 0 ?
    Math.round((steps.filter((s: any) => s.success).length / steps.length) * 100) : 0

=======
  
  // Calculate connection progress based on steps
  const connectionProgress = steps.length > 0 ? 
    Math.round((steps.filter((s: any) => s.success).length / steps.length) * 100) : 0
  
>>>>>>> c1d123c2
  return {
    ...lead,
    lastStepAt: lastStep?.timestamp || null,
    totalSteps: steps.length,
    completedSteps: steps.filter((s: any) => s.success).length,
    failedSteps: steps.filter((s: any) => !s.success).length,
    connectionProgress,
    isActive: lead.status !== 'unsubscribed' && lead.linkedin_connection_status !== 'not_interested',
    // Remove campaign_leads since we don't have that table
    campaign_leads: []
  }
}

<<<<<<< HEAD
async function getLeadStats(organizationData: {id: string}): Promise<LeadStats> {
=======
async function getLeadStats(userId: string): Promise<LeadStats> {
>>>>>>> c1d123c2
  try {
    // Get total leads count (all leads, not filtered by user)
    const { count: totalCount } = await supabaseAdmin
      .from('leads')
      .select('id', { count: 'exact', head: true })
<<<<<<< HEAD
      .eq('organization_id', organizationData?.id)
=======
>>>>>>> c1d123c2

    // Get leads by connection status (all leads, not filtered by user)
    const { data: connectionStatusData } = await supabaseAdmin
      .from('leads')
      .select('linkedin_connection_status')
<<<<<<< HEAD
      .eq('organization_id', organizationData?.id)
=======
>>>>>>> c1d123c2

    // Get leads by source (all leads, not filtered by user)
    const { data: sourceData } = await supabaseAdmin
      .from('leads')
      .select('source')
<<<<<<< HEAD
      .eq('organization_id', organizationData?.id)
=======
>>>>>>> c1d123c2

    // Get recent activity count (last 7 days)
    const weekAgo = new Date()
    weekAgo.setDate(weekAgo.getDate() - 7)
<<<<<<< HEAD

    const { count: recentActivityCount } = await supabaseAdmin
      .from('leads')
      .select('id', { count: 'exact', head: true })
      .eq('organization_id', organizationData?.id)
=======
    
    const { count: recentActivityCount } = await supabaseAdmin
      .from('leads')
      .select('id', { count: 'exact', head: true })
>>>>>>> c1d123c2
      .gte('updated_at', weekAgo.toISOString())

    // Get active automations (leads with steps)
    const { count: activeAutomationsCount } = await supabaseAdmin
      .from('leads')
      .select('id', { count: 'exact', head: true })
<<<<<<< HEAD
      .eq('organization_id', organizationData?.id)
=======
>>>>>>> c1d123c2
      .not('steps', 'eq', '[]')

    // Get new leads this week
    const { count: newThisWeekCount } = await supabaseAdmin
      .from('leads')
      .select('id', { count: 'exact', head: true })
<<<<<<< HEAD
      .eq('organization_id', organizationData?.id)
=======
>>>>>>> c1d123c2
      .gte('created_at', weekAgo.toISOString())

    // Get replied this week
    const { count: repliedThisWeekCount } = await supabaseAdmin
      .from('leads')
      .select('id', { count: 'exact', head: true })
      .eq('linkedin_connection_status', 'replied')
<<<<<<< HEAD
      .eq('organization_id', organizationData?.id)
=======
>>>>>>> c1d123c2
      .gte('updated_at', weekAgo.toISOString())

    // Process connection status counts
    const byConnectionStatus: Record<LinkedInConnectionStatus, number> = {
      'not_connected': 0,
      'pending': 0,
      'connected': 0,
      'replied': 0,
      'bounced': 0,
      'not_interested': 0
    }

    connectionStatusData?.forEach(lead => {
      const status = lead.linkedin_connection_status as LinkedInConnectionStatus
      if (status && byConnectionStatus.hasOwnProperty(status)) {
        byConnectionStatus[status]++
      }
    })

    // Process source counts
    const bySource: Record<string, number> = {}
    sourceData?.forEach(lead => {
      const source = lead.source || 'unknown'
      bySource[source] = (bySource[source] || 0) + 1
    })

    return {
      total: totalCount || 0,
      byConnectionStatus,
      bySource,
      recentActivity: recentActivityCount || 0,
      activeAutomations: activeAutomationsCount || 0,
      newThisWeek: newThisWeekCount || 0,
      repliedThisWeek: repliedThisWeekCount || 0
    }

  } catch (error) {
    console.error('Error getting lead stats:', error)
    throw error
  }
<<<<<<< HEAD
}
=======
} 
>>>>>>> c1d123c2
<|MERGE_RESOLUTION|>--- conflicted
+++ resolved
@@ -1,6 +1,5 @@
 import { NextRequest, NextResponse } from 'next/server'
 import { auth } from '@clerk/nextjs/server'
-<<<<<<< HEAD
 import { supabase, supabaseAdmin } from '@/lib/supabase'
 import {
   LeadFilters,
@@ -8,15 +7,6 @@
   LeadListResponse,
   LeadStats,
   LinkedInConnectionStatus
-=======
-import { supabaseAdmin } from '@/lib/supabase'
-import { 
-  LeadFilters, 
-  LeadSearchParams, 
-  LeadListResponse,
-  LeadStats,
-  LinkedInConnectionStatus 
->>>>>>> c1d123c2
 } from '@/types/syndie'
 import { Database } from '@/types/database'
 
@@ -29,7 +19,9 @@
     }
 
     // Parse query parameters
+    // Parse query parameters
     const { searchParams } = new URL(request.url)
+    const params = parseLeadSearchParams(searchParams)
     const params = parseLeadSearchParams(searchParams)
 
     // Get user's ID from the users table
@@ -49,7 +41,6 @@
 
     const userDbId = userData.id
 
-<<<<<<< HEAD
     // Note: Showing all leads regardless of user, organization, or campaign
 
     const { data: organizationData, error: orgError } = await supabase
@@ -74,19 +65,6 @@
       .from('leads')
       .select('*')
       .eq('organization_id', organizationData?.id)
-=======
-    // Check if this is a stats request
-    if (searchParams.get('stats') === 'true') {
-      const stats = await getLeadStats(userDbId)
-      return NextResponse.json({ success: true, data: stats })
-    }
-
-    // Build the main leads query with Syndie fields
-    // Note: Showing all leads regardless of user, organization, or campaign
-    let baseQuery = supabaseAdmin
-      .from('leads')
-      .select('*')
->>>>>>> c1d123c2
 
     // Apply filters
     baseQuery = applyLeadFilters(baseQuery, params.filters)
@@ -103,6 +81,7 @@
     baseQuery = baseQuery.range(offset, offset + limit - 1)
 
     const { data: leads, error: leadsError } = await baseQuery
+    const { data: leads, error: leadsError } = await baseQuery
 
     if (leadsError) {
       console.error('Error fetching leads:', leadsError)
@@ -113,17 +92,11 @@
     }
 
     // Get total count for pagination
-<<<<<<< HEAD
     // Count only filtered leads for pagination
     let countQuery = supabase
       .from('leads')
       .select('id', { count: 'exact', head: true })
       .eq('organization_id', organizationData?.id)
-=======
-    let countQuery = supabaseAdmin
-      .from('leads')
-      .select('id', { count: 'exact', head: true })
->>>>>>> c1d123c2
 
     countQuery = applyLeadFilters(countQuery, params.filters)
 
@@ -135,7 +108,8 @@
 
     // Transform leads data to include computed fields
     const transformedLeads = leads?.map(transformLeadData) || []
-<<<<<<< HEAD
+    // Transform leads data to include computed fields
+    const transformedLeads = leads?.map(transformLeadData) || []
 
     const response: LeadListResponse = {
       leads: transformedLeads,
@@ -149,89 +123,6 @@
     }
 
     return NextResponse.json({ success: true, data: response })
-
-  } catch (error) {
-    console.error('Error in leads API:', error)
-    return NextResponse.json(
-      { success: false, error: 'Internal server error' },
-      { status: 500 }
-    )
-  }
-}
-
-// PUT method for updating leads
-export async function PUT(request: NextRequest) {
-  try {
-    const { userId } = await auth()
-
-    if (!userId) {
-      return NextResponse.json({ error: 'Unauthorized' }, { status: 401 })
-    }
-
-    const { searchParams } = new URL(request.url)
-    const leadId = searchParams.get('id')
-
-    if (!leadId) {
-      return NextResponse.json(
-        { error: 'Lead ID is required' },
-        { status: 400 }
-      )
-    }
-
-    // Get user's ID from the users table
-    const { data: userData, error: userError } = await supabaseAdmin
-      .from('users')
-      .select('id')
-      .eq('clerk_id', userId)
-      .single()
-
-    if (userError || !userData) {
-      console.error('Error fetching user:', userError)
-      return NextResponse.json(
-        { error: 'User not found' },
-        { status: 404 }
-      )
-    }
-
-    const body = await request.json()
-    const updateData = {
-      ...body,
-      updated_at: new Date().toISOString()
-    }
-
-    // Update the lead
-    const { data: updatedLead, error: updateError } = await supabaseAdmin
-      .from('leads')
-      .update(updateData)
-      .eq('id', leadId)
-      .eq('user_id', userData.id) // Ensure user can only update their own leads
-      .select()
-      .single()
-
-    if (updateError) {
-      console.error('Error updating lead:', updateError)
-      return NextResponse.json(
-        { error: 'Failed to update lead' },
-        { status: 500 }
-      )
-    }
-
-    if (!updatedLead) {
-      return NextResponse.json(
-        { error: 'Lead not found or access denied' },
-        { status: 404 }
-      )
-    }
-
-    const transformedLead = transformLeadData(updatedLead)
-
-    return NextResponse.json({
-      success: true,
-      data: transformedLead,
-      message: 'Lead updated successfully'
-    })
-=======
-
     const response: LeadListResponse = {
       leads: transformedLeads,
       pagination: {
@@ -244,14 +135,11 @@
     }
 
     return NextResponse.json({ success: true, data: response })
->>>>>>> c1d123c2
 
   } catch (error) {
-    console.error('Error updating lead:', error)
+    console.error('Error in leads API:', error)
     return NextResponse.json(
       { success: false, error: 'Internal server error' },
-<<<<<<< HEAD
-=======
       { status: 500 }
     )
   }
@@ -261,7 +149,7 @@
 export async function PUT(request: NextRequest) {
   try {
     const { userId } = await auth()
-    
+
     if (!userId) {
       return NextResponse.json({ error: 'Unauthorized' }, { status: 401 })
     }
@@ -323,8 +211,8 @@
 
     const transformedLead = transformLeadData(updatedLead)
 
-    return NextResponse.json({ 
-      success: true, 
+    return NextResponse.json({
+      success: true,
       data: transformedLead,
       message: 'Lead updated successfully'
     })
@@ -333,7 +221,6 @@
     console.error('Error updating lead:', error)
     return NextResponse.json(
       { success: false, error: 'Internal server error' },
->>>>>>> c1d123c2
       { status: 500 }
     )
   }
@@ -439,19 +326,11 @@
 function transformLeadData(lead: any) {
   const steps = Array.isArray(lead.steps) ? lead.steps : []
   const lastStep = steps.length > 0 ? steps[steps.length - 1] : null
-<<<<<<< HEAD
 
   // Calculate connection progress based on steps
   const connectionProgress = steps.length > 0 ?
     Math.round((steps.filter((s: any) => s.success).length / steps.length) * 100) : 0
 
-=======
-  
-  // Calculate connection progress based on steps
-  const connectionProgress = steps.length > 0 ? 
-    Math.round((steps.filter((s: any) => s.success).length / steps.length) * 100) : 0
-  
->>>>>>> c1d123c2
   return {
     ...lead,
     lastStepAt: lastStep?.timestamp || null,
@@ -465,74 +344,48 @@
   }
 }
 
-<<<<<<< HEAD
 async function getLeadStats(organizationData: {id: string}): Promise<LeadStats> {
-=======
-async function getLeadStats(userId: string): Promise<LeadStats> {
->>>>>>> c1d123c2
   try {
     // Get total leads count (all leads, not filtered by user)
     const { count: totalCount } = await supabaseAdmin
       .from('leads')
       .select('id', { count: 'exact', head: true })
-<<<<<<< HEAD
-      .eq('organization_id', organizationData?.id)
-=======
->>>>>>> c1d123c2
+      .eq('organization_id', organizationData?.id)
 
     // Get leads by connection status (all leads, not filtered by user)
     const { data: connectionStatusData } = await supabaseAdmin
       .from('leads')
       .select('linkedin_connection_status')
-<<<<<<< HEAD
-      .eq('organization_id', organizationData?.id)
-=======
->>>>>>> c1d123c2
+      .eq('organization_id', organizationData?.id)
 
     // Get leads by source (all leads, not filtered by user)
     const { data: sourceData } = await supabaseAdmin
       .from('leads')
       .select('source')
-<<<<<<< HEAD
-      .eq('organization_id', organizationData?.id)
-=======
->>>>>>> c1d123c2
+      .eq('organization_id', organizationData?.id)
 
     // Get recent activity count (last 7 days)
     const weekAgo = new Date()
     weekAgo.setDate(weekAgo.getDate() - 7)
-<<<<<<< HEAD
 
     const { count: recentActivityCount } = await supabaseAdmin
       .from('leads')
       .select('id', { count: 'exact', head: true })
       .eq('organization_id', organizationData?.id)
-=======
-    
-    const { count: recentActivityCount } = await supabaseAdmin
-      .from('leads')
-      .select('id', { count: 'exact', head: true })
->>>>>>> c1d123c2
       .gte('updated_at', weekAgo.toISOString())
 
     // Get active automations (leads with steps)
     const { count: activeAutomationsCount } = await supabaseAdmin
       .from('leads')
       .select('id', { count: 'exact', head: true })
-<<<<<<< HEAD
-      .eq('organization_id', organizationData?.id)
-=======
->>>>>>> c1d123c2
+      .eq('organization_id', organizationData?.id)
       .not('steps', 'eq', '[]')
 
     // Get new leads this week
     const { count: newThisWeekCount } = await supabaseAdmin
       .from('leads')
       .select('id', { count: 'exact', head: true })
-<<<<<<< HEAD
-      .eq('organization_id', organizationData?.id)
-=======
->>>>>>> c1d123c2
+      .eq('organization_id', organizationData?.id)
       .gte('created_at', weekAgo.toISOString())
 
     // Get replied this week
@@ -540,10 +393,7 @@
       .from('leads')
       .select('id', { count: 'exact', head: true })
       .eq('linkedin_connection_status', 'replied')
-<<<<<<< HEAD
-      .eq('organization_id', organizationData?.id)
-=======
->>>>>>> c1d123c2
+      .eq('organization_id', organizationData?.id)
       .gte('updated_at', weekAgo.toISOString())
 
     // Process connection status counts
@@ -584,8 +434,4 @@
     console.error('Error getting lead stats:', error)
     throw error
   }
-<<<<<<< HEAD
-}
-=======
-} 
->>>>>>> c1d123c2
+}