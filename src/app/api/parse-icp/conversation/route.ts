import { NextRequest, NextResponse } from 'next/server'
import OpenAI from 'openai'
import { z } from 'zod'
import { conversationStorage } from '@/lib/conversation-storage'
import { ConversationUpdate, ConversationResponse, FilterEvolution, ConversationState } from '@/types/conversation'
import { getCurrentProvider } from '@/lib/data-providers/provider-manager'

const openai = new OpenAI({
  apiKey: process.env.OPENAI_API_KEY,
})

// Schema for conversation update requests
const ConversationUpdateSchema = z.object({
  userMessage: z.string().min(1),
  conversationId: z.string().optional(),
  intent: z.enum(['initial', 'add', 'remove', 'replace', 'refine', 'clarify']).optional(),
  userId: z.string().optional(),
  campaignId: z.string().optional()
})

export async function POST(request: NextRequest) {
  try {
    // Check if OpenAI API key is configured
    if (!process.env.OPENAI_API_KEY) {
      return NextResponse.json(
        { error: 'OpenAI API key is not configured' },
        { status: 500 }
      )
    }

    const body = await request.json()
    const { userMessage, conversationId, intent, userId, campaignId } = ConversationUpdateSchema.parse(body)

    console.log(`💬 Conversation update: ${intent || 'auto'} - "${userMessage.substring(0, 50)}..."`)

    // Get or create conversation
    let conversation = conversationId ? conversationStorage.getConversation(conversationId) : null
    if (!conversation) {
      console.log('🆕 Creating new conversation')
      conversation = conversationStorage.createNewConversation(userId, campaignId)
    }

    // Add user message to conversation
    conversationStorage.addMessage(conversation.conversationId, 'user', userMessage, { intent })

    // Get current provider for context
    const currentProvider = getCurrentProvider()
    console.log(`🔧 Using provider: ${currentProvider}`)

    // Build context-aware prompt
    const conversationContext = buildConversationContext(conversation, currentProvider)
    const prompt = buildConversationalPrompt(userMessage, conversationContext, currentProvider)

    console.log('🤖 Sending conversational request to OpenAI...')

    const completion = await openai.chat.completions.create({
      model: "gpt-4o",
      messages: [
        {
          role: "system",
          content: "You are Alex, an expert AI SDR assistant. You help users refine their ideal customer profile through natural conversation. Always respond with valid JSON that includes both the updated filter state and a conversational message explaining what you changed and why."
        },
        {
          role: "user",
          content: prompt
        }
      ],
      temperature: 0.1,
      max_tokens: 3000
    })

    const responseContent = completion.choices[0]?.message?.content
    if (!responseContent) {
      throw new Error('No response from OpenAI')
    }

    console.log('📥 OpenAI response received')

    // Parse the response
    const parsedResponse = parseConversationalResponse(responseContent)

    // Calculate filter changes
    const filterChanges = calculateFilterChanges(conversation.currentFilters, parsedResponse.updatedFilters)

    // Update conversation state
    conversationStorage.updateFilters(
      conversation.conversationId,
      parsedResponse.updatedFilters,
      filterChanges
    )

    // Add assistant message to conversation
    conversationStorage.addMessage(
      conversation.conversationId,
      'assistant',
      parsedResponse.assistantMessage,
      {
        confidence: parsedResponse.confidence,
        filtersApplied: filterChanges.map(fc => fc.field)
      }
    )

    // Prepare response
    const response: ConversationResponse = {
      conversationId: conversation.conversationId,
      assistantMessage: parsedResponse.assistantMessage,
      updatedFilters: parsedResponse.updatedFilters,
      filterChanges,
      confidence: parsedResponse.confidence,
      reasoningExplanation: parsedResponse.reasoningExplanation,
      conflictsDetected: parsedResponse.conflictsDetected || [],
      clarificationNeeded: parsedResponse.clarificationNeeded || [],
      suggestedFollowups: parsedResponse.suggestedFollowups || []
    }

    // Log enhanced intelligence features for debugging
<<<<<<< HEAD
    if (parsedResponse.conflictsDetected && parsedResponse.conflictsDetected.length > 0) {
      console.log(`⚠️  Conflicts detected in conversation ${conversation.conversationId}:`, parsedResponse.conflictsDetected)
    }
    
    if (parsedResponse.clarificationNeeded && parsedResponse.clarificationNeeded.length > 0) {
=======
    if (parsedResponse.conflictsDetected && parsedResponse.conflictsDetected?.length > 0) {
      console.log(`⚠️  Conflicts detected in conversation ${conversation.conversationId}:`, parsedResponse.conflictsDetected)
    }

    if (parsedResponse.clarificationNeeded && parsedResponse.clarificationNeeded?.length > 0) {
>>>>>>> c2993b67
      console.log(`❓ Clarification needed for conversation ${conversation.conversationId}:`, parsedResponse.clarificationNeeded)
    }

    console.log(`✅ Conversation updated successfully (${filterChanges.length} filter changes, confidence: ${parsedResponse.confidence}%)`)

    return NextResponse.json({
      success: true,
      conversation: response,
      provider: currentProvider,
      // Include enhanced intelligence metadata
      advancedIntelligence: {
        hasConflicts: (parsedResponse.conflictsDetected?.length || 0) > 0,
        needsClarification: (parsedResponse.clarificationNeeded?.length || 0) > 0,
        confidenceLevel: parsedResponse.confidence >= 85 ? 'high' : parsedResponse.confidence >= 70 ? 'medium' : 'low'
      }
    })

  } catch (error) {
    console.error('❌ Conversation API error:', error)
    return NextResponse.json(
      {
        success: false,
        error: error instanceof Error ? error.message : 'Unknown error',
        details: error instanceof z.ZodError ? error.errors : undefined
      },
      { status: 500 }
    )
  }
}

export async function GET(request: NextRequest) {
  try {
    const { searchParams } = new URL(request.url)
    const conversationId = searchParams.get('conversationId')
    const userId = searchParams.get('userId')

    if (conversationId) {
      // Get specific conversation
      const conversation = conversationStorage.getConversation(conversationId)
      if (!conversation) {
        return NextResponse.json(
          { error: 'Conversation not found' },
          { status: 404 }
        )
      }
      return NextResponse.json({ success: true, conversation })
    }

    if (userId) {
      // List conversations for user
      const conversationIds = conversationStorage.listConversations(userId)
      return NextResponse.json({ success: true, conversationIds })
    }

    // List all recent conversations
    const conversationIds = conversationStorage.listConversations()
    return NextResponse.json({ success: true, conversationIds })

  } catch (error) {
    console.error('❌ Conversation GET error:', error)
    return NextResponse.json(
      { error: 'Failed to retrieve conversations' },
      { status: 500 }
    )
  }
}

export async function DELETE(request: NextRequest) {
  try {
    const { searchParams } = new URL(request.url)
    const conversationId = searchParams.get('conversationId')

    if (!conversationId) {
      return NextResponse.json(
        { error: 'conversationId is required' },
        { status: 400 }
      )
    }

    conversationStorage.deleteConversation(conversationId)
    return NextResponse.json({ success: true })

  } catch (error) {
    console.error('❌ Conversation DELETE error:', error)
    return NextResponse.json(
      { error: 'Failed to delete conversation' },
      { status: 500 }
    )
  }
}

function buildConversationContext(conversation: ConversationState, provider: string): string {
  const recentMessages = conversation.messages.slice(-6) // Last 6 messages for context
  const currentFilters = conversation.currentFilters

  // Summarize current filter state
  const filterSummary: string[] = []
  if (currentFilters.jobTitles.length > 0) filterSummary.push(`Job Titles: ${currentFilters.jobTitles.join(', ')}`)
  if (currentFilters.industries.length > 0) filterSummary.push(`Industries: ${currentFilters.industries.join(', ')}`)
  if (currentFilters.companySize.length > 0) filterSummary.push(`Company Size: ${currentFilters.companySize.join(', ')}`)
  if (currentFilters.personLocations.length > 0) filterSummary.push(`Person Locations: ${currentFilters.personLocations.join(', ')}`)
  if (currentFilters.organizationJobTitles.length > 0) filterSummary.push(`Hiring For: ${currentFilters.organizationJobTitles.join(', ')}`)
  if (currentFilters.organizationJobLocations.length > 0) filterSummary.push(`Job Locations: ${currentFilters.organizationJobLocations.join(', ')}`)

  let context = `CONVERSATION CONTEXT:\n`
  context += `Provider: ${provider}\n`
  context += `Current Filter State: ${filterSummary.length > 0 ? filterSummary.join(' | ') : 'No filters set'}\n\n`

  if (recentMessages.length > 0) {
    context += `Recent Conversation:\n`
    recentMessages.forEach(msg => {
      context += `${msg.role === 'user' ? 'User' : 'Alex'}: ${msg.content}\n`
    })
    context += `\n`
  }

  return context
}

function buildConversationalPrompt(userMessage: string, context: string, provider: string): string {
  return `${context}

NEW USER MESSAGE: "${userMessage}"

You are Alex, an expert AI SDR with advanced conversation intelligence. The user wants to update their target audience filters based on their message.

ADVANCED CONVERSATION INTELLIGENCE CAPABILITIES:

1. **NEGATION HANDLING**:
   - "not CTO" → excludeJobTitles: ["CTO"]
   - "exclude startups" → excludeIndustries: ["Startup"] or companySize excludes small ranges
   - "don't want remote" → excludePersonLocations: ["Remote"]
   - "no technology companies" → excludeIndustries: ["Technology"]

2. **ALTERNATIVES PROCESSING**:
   - "CTO or CMO" → jobTitles: ["CTO", "CMO"]
   - "either healthcare or fintech" → industries: ["Healthcare", "Financial Services"]
   - "VP Sales or Director of Sales" → jobTitles: ["VP Sales", "Director of Sales"]
   - "San Francisco, New York, or Austin" → personLocations: ["San Francisco", "New York", "Austin"]

3. **CONTEXTUAL REFERENCES**:
   - "change that to CMO" → Replace the most recently mentioned job title with "CMO"
   - "remove the previous" → Remove the last added filter item
   - "add more like that" → Expand similar items to the last added filter
   - "make it broader" → Expand current criteria to include similar/related items
   - "be more specific" → Narrow down current criteria to more specific variants

4. **TEMPORAL EXPRESSIONS** (convert to dates based on current date: ${new Date().toISOString().split('T')[0]}):
   - "last month" → organizationJobPostedAtMin: "${new Date(Date.now() - 30*24*60*60*1000).toISOString().split('T')[0]}"
   - "past 3 months" → organizationJobPostedAtMin: "${new Date(Date.now() - 90*24*60*60*1000).toISOString().split('T')[0]}"
   - "recently" → organizationJobPostedAtMin: "${new Date(Date.now() - 14*24*60*60*1000).toISOString().split('T')[0]}"
   - "past 6 months" → organizationJobPostedAtMin: "${new Date(Date.now() - 180*24*60*60*1000).toISOString().split('T')[0]}"
   - "this year" → organizationJobPostedAtMin: "${new Date().getFullYear()}-01-01"

5. **INTELLIGENT CONFLICT RESOLUTION**:
   - If user requests contradictory requirements, suggest alternatives
   - If filters would result in very narrow results, warn and suggest broadening
   - If excluding and including similar items, clarify intent
   - Example: "Add CTO but exclude technology companies" → Suggest: "This might limit results significantly. CTOs are common in tech. Would you prefer CTOs in non-tech industries or CTOs in specific industries?"

6. **CONFIDENCE SCORING LOGIC**:
   - 95-100: Clear, unambiguous instructions with specific values
   - 85-94: Clear intent but may need minor interpretation
   - 70-84: Reasonable interpretation required, some ambiguity
   - 50-69: Significant ambiguity, assumptions made
   - 30-49: High uncertainty, may need clarification
   - <30: Very unclear, requires clarification

7. **CLARIFICATION PROMPTS** (for ambiguous requests):
   - Low confidence (< 70): Include specific clarifying questions
   - Ask for specifics when vague terms are used
   - Offer alternatives when multiple interpretations possible

8. **CONTEXTUAL FILTER EVOLUTION**:
   - Track why filters were added (hiring signals, exclusions, preferences)
   - Maintain filter relationships (e.g., if excluding tech, suggest non-tech alternatives)
   - Remember user preferences and apply consistently

INTELLIGENT PARSING EXAMPLES:
- "Change CTO to CMO" → Replace jobTitles: ['CTO'] with ['CMO'], confidence: 95
- "Not interested in startups anymore" → Add to excludeIndustries: ['Startup'], update companySize to exclude small ranges, confidence: 85
- "Add companies hiring developers" → organizationJobTitles: ['developer', 'software developer', 'software engineer'], jobPostings: true, confidence: 90
- "Remove the previous location" → Remove last added location from relevant location array, confidence: depends on context clarity
- "Make the job titles broader" → Expand current jobTitles with related roles, confidence: 75 (ask for specifics)
- "Companies that posted jobs recently" → organizationJobPostedAtMin: recent date, jobPostings: true, confidence: 88

ADVANCED RESPONSE REQUIREMENTS:
- Always explain your reasoning for interpretations
- If confidence < 70, include clarifying questions
- If detecting conflicts, address them explicitly
- Suggest next logical refinements
- Use natural, conversational language as Alex
- Reference the specific changes you're making

Respond with JSON in this exact format:
{
  "assistantMessage": "Natural conversational response explaining changes, reasoning, and any clarifications needed",
  "updatedFilters": {
    "searchType": "people",
    "jobTitles": [],
    "excludeJobTitles": [],
    "seniorities": [],
    "personLocations": [],
    "excludePersonLocations": [],
    "industries": [],
    "excludeIndustries": [],
    "organizationLocations": [],
    "excludeOrganizationLocations": [],
    "companySize": [],
    "revenueMin": null,
    "revenueMax": null,
    "technologies": [],
    "excludeTechnologies": [],
    "organizationJobTitles": [],
    "organizationJobLocations": [],
    "organizationNumJobsMin": null,
    "organizationNumJobsMax": null,
    "organizationJobPostedAtMin": null,
    "organizationJobPostedAtMax": null,
    "fundingStages": [],
    "fundingAmountMin": null,
    "fundingAmountMax": null,
    "foundedYearMin": null,
    "foundedYearMax": null,
    "jobPostings": null,
    "newsEvents": null,
    "webTraffic": null,
    "keywords": [],
    "intentTopics": [],
    "companyDomains": []
  },
  "confidence": 85,
  "reasoningExplanation": "Detailed explanation of interpretation logic and assumptions made",
  "conflictsDetected": ["List any conflicting requirements or potential issues"],
  "clarificationNeeded": ["Specific questions to ask if confidence < 70"],
  "suggestedFollowups": ["Contextually relevant next steps or refinements"]
}`
}

function parseConversationalResponse(responseContent: string): {
  assistantMessage: string
  updatedFilters: ConversationState['currentFilters']
  confidence: number
  reasoningExplanation?: string
  conflictsDetected?: string[]
  clarificationNeeded?: string[]
  suggestedFollowups?: string[]
} {
  // Clean the response content
  let cleanedContent = responseContent.trim()

  if (cleanedContent.startsWith('```json')) {
    cleanedContent = cleanedContent.replace(/^```json\s*/, '').replace(/\s*```$/, '')
  } else if (cleanedContent.startsWith('```')) {
    cleanedContent = cleanedContent.replace(/^```\s*/, '').replace(/\s*```$/, '')
  }

  cleanedContent = cleanedContent.replace(/^`+|`+$/g, '')

  try {
    const parsed = JSON.parse(cleanedContent)

    // Validate that required fields are present
    if (!parsed.assistantMessage || !parsed.updatedFilters || typeof parsed.confidence !== 'number') {
      throw new Error('Missing required response fields')
    }

    // Validate confidence score is within valid range
    if (parsed.confidence < 0 || parsed.confidence > 100) {
      console.warn('Invalid confidence score, defaulting to 50:', parsed.confidence)
      parsed.confidence = 50
    }

    // Log advanced intelligence features being used
    if (parsed.conflictsDetected?.length > 0) {
      console.log('🚨 Conflicts detected:', parsed.conflictsDetected)
    }

    if (parsed.clarificationNeeded?.length > 0) {
      console.log('❓ Clarification needed:', parsed.clarificationNeeded)
    }

    if (parsed.reasoningExplanation) {
      console.log('🧠 AI reasoning:', parsed.reasoningExplanation.substring(0, 100) + '...')
    }

    return {
      assistantMessage: parsed.assistantMessage,
      updatedFilters: parsed.updatedFilters,
      confidence: parsed.confidence,
      reasoningExplanation: parsed.reasoningExplanation,
      conflictsDetected: parsed.conflictsDetected || [],
      clarificationNeeded: parsed.clarificationNeeded || [],
      suggestedFollowups: parsed.suggestedFollowups || []
    }
  } catch (error) {
    console.error('Failed to parse enhanced conversational response:', error)
    throw new Error(`Failed to parse AI response: ${error}`)
  }
}

function calculateFilterChanges(oldFilters: ConversationState['currentFilters'], newFilters: ConversationState['currentFilters']): FilterEvolution[] {
  const changes: FilterEvolution[] = []
  const now = new Date()

  // Compare each field and track changes
  Object.keys(newFilters).forEach(field => {
    const oldValue = oldFilters[field]
    const newValue = newFilters[field]

    // Handle array fields
    if (Array.isArray(newValue) && Array.isArray(oldValue)) {
      const added = newValue.filter(v => !oldValue.includes(v))
      const removed = oldValue.filter(v => !newValue.includes(v))

      if (added.length > 0) {
        changes.push({
          timestamp: now,
          action: 'add',
          field,
          previousValue: oldValue,
          newValue: added,
          reason: `Added ${added.join(', ')} to ${field}`
        })
      }

      if (removed.length > 0) {
        changes.push({
          timestamp: now,
          action: 'remove',
          field,
          previousValue: removed,
          newValue: oldValue,
          reason: `Removed ${removed.join(', ')} from ${field}`
        })
      }
    }
    // Handle primitive fields
    else if (oldValue !== newValue) {
      changes.push({
        timestamp: now,
        action: 'replace',
        field,
        previousValue: oldValue,
        newValue: newValue,
        reason: `Changed ${field} from ${oldValue} to ${newValue}`
      })
    }
  })

  return changes
}<|MERGE_RESOLUTION|>--- conflicted
+++ resolved
@@ -114,19 +114,11 @@
     }
 
     // Log enhanced intelligence features for debugging
-<<<<<<< HEAD
-    if (parsedResponse.conflictsDetected && parsedResponse.conflictsDetected.length > 0) {
-      console.log(`⚠️  Conflicts detected in conversation ${conversation.conversationId}:`, parsedResponse.conflictsDetected)
-    }
-    
-    if (parsedResponse.clarificationNeeded && parsedResponse.clarificationNeeded.length > 0) {
-=======
     if (parsedResponse.conflictsDetected && parsedResponse.conflictsDetected?.length > 0) {
       console.log(`⚠️  Conflicts detected in conversation ${conversation.conversationId}:`, parsedResponse.conflictsDetected)
     }
 
     if (parsedResponse.clarificationNeeded && parsedResponse.clarificationNeeded?.length > 0) {
->>>>>>> c2993b67
       console.log(`❓ Clarification needed for conversation ${conversation.conversationId}:`, parsedResponse.clarificationNeeded)
     }
 
