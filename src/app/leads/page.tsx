--- conflicted
+++ resolved
@@ -38,20 +38,13 @@
     Td,
     TableContainer,
     IconButton,
-    Tooltip
+    Tooltip,
+    Input,
+    InputGroup,
+    InputLeftElement
 } from '@chakra-ui/react'
 import DashboardLayout from '@/components/layout/DashboardLayout'
 import { GradientButton } from '@/components/ui/GradientButton'
-<<<<<<< HEAD
-import { 
-    Filter, 
-    Download, 
-    Plus, 
-    CheckCircle, 
-    Mail, 
-    Linkedin, 
-    Clock, 
-=======
 import {
     Search,
     Filter,
@@ -61,7 +54,6 @@
     Mail,
     Linkedin,
     Clock,
->>>>>>> 3d516777
     TrendingUp,
     Users,
     Activity,
@@ -314,6 +306,15 @@
 
     // Filter state
     const [filters, setFilters] = useState<LeadFilters>({})
+    const [searchTerm, setSearchTerm] = useState('')
+
+    // Handle search
+    const handleSearch = (value: string) => {
+        setSearchTerm(value)
+        const updatedFilters = { ...filters, search: value || undefined }
+        setFilters(updatedFilters)
+        fetchLeads(1, updatedFilters)
+    }
 
     // Fetch leads with current filters and pagination
     const fetchLeads = async (newPage = 1, newFilters = filters) => {
@@ -441,17 +442,10 @@
 
                     {/* Stats Overview */}
                     {stats && (
-<<<<<<< HEAD
-                        <SimpleGrid columns={{ base: 2, md: 4 }} spacing={6}>
-                            <Card 
-                                bg={cardBg} 
-                                border="1px solid" 
-=======
                         <SimpleGrid columns={{ base: 2, md: 6 }} spacing={6}>
                             <Card
                                 bg={cardBg}
                                 border="1px solid"
->>>>>>> 3d516777
                                 borderColor={borderColor}
                                 borderRadius="xl"
                                 p={4}
@@ -513,8 +507,6 @@
                                 transition="all 0.2s ease"
                             >
                                 <VStack spacing={1}>
-<<<<<<< HEAD
-=======
                                     <Icon as={Activity} boxSize={5} color="orange.500" />
                                     <Text fontSize="2xl" fontWeight="bold">
                                         {stats.activeAutomations}
@@ -533,7 +525,6 @@
                                 transition="all 0.2s ease"
                             >
                                 <VStack spacing={1}>
->>>>>>> 3d516777
                                     <Icon as={TrendingUp} boxSize={5} color="purple.500" />
                                     <Text fontSize="2xl" fontWeight="bold">
                                         {stats.newThisWeek}
@@ -541,16 +532,6 @@
                                     <Text fontSize="xs" color="gray.600">This Week</Text>
                                 </VStack>
                             </Card>
-<<<<<<< HEAD
-                        </SimpleGrid>
-                    )}
-
-                    {/* Compact Filter Bar */}
-                    <Card 
-                        bg={cardBg} 
-                        backdropFilter="blur(20px)"
-                        border="1px solid" 
-=======
 
                             <Card
                                 bg={cardBg}
@@ -577,7 +558,6 @@
                         bg={cardBg}
                         backdropFilter="blur(10px)"
                         border="1px solid"
->>>>>>> 3d516777
                         borderColor={borderColor}
                         borderRadius="xl"
                         shadow="lg"
@@ -604,129 +584,8 @@
                                     letterSpacing="wider"
                                     mb={1}
                                 >
-                                    Connection Status
+                                    Search
                                 </Text>
-<<<<<<< HEAD
-                                <Select
-                                    placeholder="All Statuses"
-                                    size="sm"
-                                    width="170px"
-                                    height="32px"
-                                    bg={cardBg}
-                                    backdropFilter="blur(10px)"
-                                    border="1px solid"
-                                    borderColor={borderColor}
-                                    borderRadius="lg"
-                                    shadow="sm"
-                                    fontSize="sm"
-                                    _hover={{ 
-                                        borderColor: 'purple.300',
-                                        shadow: 'md'
-                                    }}
-                                    _focus={{ 
-                                        borderColor: 'purple.400', 
-                                        boxShadow: '0 0 0 2px rgba(128, 90, 213, 0.1)',
-                                        bg: 'white'
-                                    }}
-                                    transition="all 0.2s ease"
-                                    onChange={(e) => handleFilterChange({ 
-                                        connectionStatus: e.target.value ? [e.target.value as LinkedInConnectionStatus] : undefined 
-                                    })}
-                                >
-                                    <option value="not_connected">Not Connected</option>
-                                    <option value="pending">Pending</option>
-                                    <option value="connected">Connected</option>
-                                    <option value="replied">Replied</option>
-                                    <option value="bounced">Bounced</option>
-                                    <option value="not_interested">Not Interested</option>
-                                </Select>
-                            </Box>
-
-                            <Box>
-                                <Text 
-                                    fontSize="xs" 
-                                    fontWeight="semibold" 
-                                    color="gray.500" 
-                                    textTransform="uppercase"
-                                    letterSpacing="wider"
-                                    mb={1}
-                                >
-                                    Account
-                                </Text>
-                                <Select
-                                    placeholder="All Accounts"
-                                    size="sm"
-                                    width="150px"
-                                    height="32px"
-                                    bg={cardBg}
-                                    backdropFilter="blur(10px)"
-                                    border="1px solid"
-                                    borderColor={borderColor}
-                                    borderRadius="lg"
-                                    shadow="sm"
-                                    fontSize="sm"
-                                    _hover={{ 
-                                        borderColor: 'purple.300',
-                                        shadow: 'md'
-                                    }}
-                                    _focus={{ 
-                                        borderColor: 'purple.400', 
-                                        boxShadow: '0 0 0 2px rgba(128, 90, 213, 0.1)',
-                                        bg: 'white'
-                                    }}
-                                    transition="all 0.2s ease"
-                                    onChange={(e) => handleFilterChange({ 
-                                        account: e.target.value || undefined 
-                                    })}
-                                >
-                                    <option value="account1">Account 1</option>
-                                    <option value="account2">Account 2</option>
-                                    <option value="account3">Account 3</option>
-                                </Select>
-                            </Box>
-
-                            <Box>
-                                <Text 
-                                    fontSize="xs" 
-                                    fontWeight="semibold" 
-                                    color="gray.500" 
-                                    textTransform="uppercase"
-                                    letterSpacing="wider"
-                                    mb={1}
-                                >
-                                    Campaign
-                                </Text>
-                                <Select
-                                    placeholder="All Campaigns"
-                                    size="sm"
-                                    width="150px"
-                                    height="32px"
-                                    bg={cardBg}
-                                    backdropFilter="blur(10px)"
-                                    border="1px solid"
-                                    borderColor={borderColor}
-                                    borderRadius="lg"
-                                    shadow="sm"
-                                    fontSize="sm"
-                                    _hover={{ 
-                                        borderColor: 'purple.300',
-                                        shadow: 'md'
-                                    }}
-                                    _focus={{ 
-                                        borderColor: 'purple.400', 
-                                        boxShadow: '0 0 0 2px rgba(128, 90, 213, 0.1)',
-                                        bg: 'white'
-                                    }}
-                                    transition="all 0.2s ease"
-                                    onChange={(e) => handleFilterChange({ 
-                                        campaign: e.target.value || undefined 
-                                    })}
-                                >
-                                    <option value="campaign1">Campaign 1</option>
-                                    <option value="campaign2">Campaign 2</option>
-                                    <option value="campaign3">Campaign 3</option>
-                                </Select>
-=======
                                 <InputGroup size="lg">
                                     <InputLeftElement pointerEvents="none">
                                         <Icon as={Search} color="gray.500" boxSize={5} />
@@ -849,7 +708,6 @@
                                         </Select>
                                     </VStack>
                                 </SimpleGrid>
->>>>>>> 3d516777
                             </Box>
                         </HStack>
                     </Card>
