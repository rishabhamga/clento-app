--- conflicted
+++ resolved
@@ -250,11 +250,7 @@
     const [uploadCampaignId, setUploadCampaignId] = useState<string>();
     const [selectedCampaignData, setSelectedCampaignData] = useState<CampaignData | null>(null);
     const fileInputRef = useRef<HTMLInputElement>(null);
-<<<<<<< HEAD
         const [timezone, setTimezone] = useState<string>('America/Los_Angeles');
-=======
-    const [timezone, setTimezone] = useState<string>('America/Los_Angeles');
->>>>>>> 8b5c0fc0
     const [dayOfWeek, setDayOfWeek] = useState<number[]>([1, 2, 3, 4, 5]);
     const [startHour, setStartHour] = useState<string>('09:00');
     const [endHour, setEndHour] = useState<string>('17:00');
@@ -262,7 +258,6 @@
     const [maxNewLeadsPerDay, setMaxNewLeadsPerDay] = useState<number>(20);
     const [scheduleStartTime, setScheduleStartTime] = useState<string>(new Date().toISOString());
     const [timezones, setTimezones] = useState<{ value: string; label: string }[]>([]);
-<<<<<<< HEAD
 
     // Email personalization state
     const [emailPersonalizationFile, setEmailPersonalizationFile] = useState<File | null>(null);
@@ -271,8 +266,6 @@
     const [emailPersonalizationProgress, setEmailPersonalizationProgress] = useState<number>(0);
     const [emailPersonalizationErrors, setEmailPersonalizationErrors] = useState<any[]>([]);
     const emailFileInputRef = useRef<HTMLInputElement>(null);
-=======
->>>>>>> 8b5c0fc0
 
     useEffect(() => {
         const fetchData = async () => {
@@ -325,7 +318,7 @@
             setTimezones(options);
         };
         fetchTimezones();
-    }, []);
+    }, [])
 
     function handleFileUpload(event: React.ChangeEvent<HTMLInputElement>) {
         const file = event.target.files?.[0];
@@ -344,7 +337,6 @@
         }
     }
 
-<<<<<<< HEAD
     // Email personalization functions
     const handleEmailPersonalizationFileUpload = (event: React.ChangeEvent<HTMLInputElement>) => {
         const file = event.target.files?.[0];
@@ -366,11 +358,106 @@
 
         if (!viewCampaignId) {
             customToast.error({ title: "No Campaign Selected", description: "Please select a campaign first." });
-=======
+            return;
+        }
+
+        try {
+            setEmailPersonalizationStatus('processing');
+            setEmailPersonalizationProgress(0);
+            setEmailPersonalizationErrors([]);
+
+            const formData = new FormData();
+            formData.append('file', emailPersonalizationFile);
+            formData.append('campaignId', viewCampaignId);
+
+            const response = await fetch('/api/email-personalization', {
+                method: 'POST',
+                body: formData
+            });
+
+            if (!response.ok) {
+                const errorData = await response.json();
+                throw new Error(errorData.error || 'Failed to start email personalization');
+            }
+
+            const { jobId, rowCount } = await response.json();
+            setEmailPersonalizationJobId(jobId);
+
+            customToast.success({
+                title: "Processing Started",
+                description: `Processing ${rowCount} leads. This may take several minutes.`
+            });
+
+            pollEmailPersonalizationStatus(jobId);
+        } catch (error) {
+            console.error('Email personalization failed:', error);
+            customToast.error({
+                title: "Processing Failed",
+                description: error instanceof Error ? error.message : "Unknown error occurred"
+            });
+            setEmailPersonalizationStatus('failed');
+        }
+    };
+
+    const pollEmailPersonalizationStatus = async (jobId: string) => {
+        try {
+            const response = await fetch(`/api/email-personalization/${jobId}/status`);
+
+            if (!response.ok) {
+                throw new Error('Failed to get job status');
+            }
+
+            const statusData = await response.json();
+            setEmailPersonalizationProgress(statusData.progress);
+
+            if (statusData.recentErrors) {
+                setEmailPersonalizationErrors(statusData.recentErrors);
+            }
+
+            if (statusData.status === 'completed') {
+                setEmailPersonalizationStatus('completed');
+                customToast.success({
+                    title: "Processing Complete!",
+                    description: `Successfully processed ${statusData.results.successCount} leads. Click download to get your results.`
+                });
+            } else if (statusData.status === 'failed') {
+                setEmailPersonalizationStatus('failed');
+                customToast.error({ title: "Processing Failed", description: "Please try again or contact support." });
+            } else if (statusData.status === 'processing') {
+                setTimeout(() => pollEmailPersonalizationStatus(jobId), 3000);
+            }
+        } catch (error) {
+            console.error('Status polling failed:', error);
+            setEmailPersonalizationStatus('failed');
+            customToast.error({ title: "Status Check Failed", description: "Please refresh the page and try again." });
+        }
+    };
+
+    const downloadEmailPersonalizationResults = () => {
+        if (emailPersonalizationJobId && emailPersonalizationStatus === 'completed') {
+            const downloadUrl = `/api/email-personalization/${emailPersonalizationJobId}/download`;
+            window.open(downloadUrl, '_blank');
+
+            customToast.success({
+                title: "Download Started",
+                description: "Your personalized emails are being downloaded."
+            });
+        }
+    };
+
+    const downloadSampleCSV = () => {
+        const sampleUrl = '/api/email-personalization/sample-csv';
+        window.open(sampleUrl, '_blank');
+
+        customToast.success({
+            title: "Sample Downloaded",
+            description: "Use this format for your lead uploads."
+        });
+    };
+
     const handleUpload = async () => {
         if (!fileInputRef.current?.files?.[0] || !uploadCampaignId) {
             customToast.error({ title: 'Error', description: 'Please provide all required fields' });
->>>>>>> 8b5c0fc0
             return;
         }
 
@@ -398,131 +485,12 @@
                 const errorData = await response.json();
                 customToast.error({ title: 'Error', description: errorData.error || 'Failed to upload list' });
             }
-<<<<<<< HEAD
-
-            const { jobId, rowCount } = await response.json();
-            setEmailPersonalizationJobId(jobId);
-
-            customToast.success({
-                title: "Processing Started",
-                description: `Processing ${rowCount} leads. This may take several minutes.`
-            });
-
-            // Start polling for status
-            pollEmailPersonalizationStatus(jobId);
-
-        } catch (error) {
-            console.error('Email personalization failed:', error);
-            customToast.error({
-                title: "Processing Failed",
-                description: error instanceof Error ? error.message : "Unknown error occurred"
-            });
-            setEmailPersonalizationStatus('failed');
-        }
-    };
-
-    const pollEmailPersonalizationStatus = async (jobId: string) => {
-        try {
-            const response = await fetch(`/api/email-personalization/${jobId}/status`);
-
-            if (!response.ok) {
-                throw new Error('Failed to get job status');
-            }
-
-            const statusData = await response.json();
-            setEmailPersonalizationProgress(statusData.progress);
-
-            if (statusData.recentErrors) {
-                setEmailPersonalizationErrors(statusData.recentErrors);
-            }
-
-            if (statusData.status === 'completed') {
-                setEmailPersonalizationStatus('completed');
-                customToast.success({
-                    title: "Processing Complete!",
-                    description: `Successfully processed ${statusData.results.successCount} leads. Click download to get your results.`
-                });
-            } else if (statusData.status === 'failed') {
-                setEmailPersonalizationStatus('failed');
-                customToast.error({ title: "Processing Failed", description: "Please try again or contact support." });
-            } else if (statusData.status === 'processing') {
-                // Continue polling
-                setTimeout(() => pollEmailPersonalizationStatus(jobId), 3000);
-            }
-
-        } catch (error) {
-            console.error('Status polling failed:', error);
-            setEmailPersonalizationStatus('failed');
-            customToast.error({ title: "Status Check Failed", description: "Please refresh the page and try again." });
-        }
-    };
-
-    const downloadEmailPersonalizationResults = () => {
-        if (emailPersonalizationJobId && emailPersonalizationStatus === 'completed') {
-            const downloadUrl = `/api/email-personalization/${emailPersonalizationJobId}/download`;
-            window.open(downloadUrl, '_blank');
-
-            customToast.success({
-                title: "Download Started",
-                description: "Your personalized emails are being downloaded."
-            });
-        }
-    };
-
-    const downloadSampleCSV = () => {
-        const sampleUrl = '/api/email-personalization/sample-csv';
-        window.open(sampleUrl, '_blank');
-
-        customToast.success({
-            title: "Sample Downloaded",
-            description: "Use this format for your lead uploads."
-        });
-    };
-
-    const handleUpload = async () => {
-        if (!fileInputRef.current?.files?.[0] || !uploadCampaignId) {
-            customToast.error({ title: 'Error', description: 'Please provide all required fields' });
-            return;
-        }
-
-        const formData = new FormData();
-        formData.append('orgId', Array.isArray(params.id) ? params.id[0] : params.id!);
-        formData.append('campaignId', uploadCampaignId);
-        formData.append('csv', fileInputRef.current.files[0]);
-        formData.append('timezone', timezone);
-        formData.append('dayOfWeek', JSON.stringify(dayOfWeek));
-        formData.append('startHour', startHour);
-        formData.append('endHour', endHour);
-        formData.append('minTimeBetweenEmails', minTimeBetweenEmails.toString());
-        formData.append('maxNewLeadsPerDay', maxNewLeadsPerDay.toString());
-        formData.append('scheduleStartTime', scheduleStartTime);
-
-        try {
-            const response = await fetch('/api/console/orgs/upload', {
-                method: 'POST',
-                body: formData,
-            });
-
-            if (response.ok) {
-                customToast.success({ title: 'Success', description: 'List uploaded successfully' });
-            } else {
-                const errorData = await response.json();
-                customToast.error({ title: 'Error', description: errorData.error || 'Failed to upload list' });
-            }
         } catch (error) {
             console.error('Error uploading list:', error);
             customToast.error({ title: 'Error', description: 'An unexpected error occurred' });
         }
     };
 
-=======
-        } catch (error) {
-            console.error('Error uploading list:', error);
-            customToast.error({ title: 'Error', description: 'An unexpected error occurred' });
-        }
-    };
-
->>>>>>> 8b5c0fc0
     // Render campaign details
     const renderCampaignDetails = () => {
         if (!selectedCampaignData) return null;
@@ -618,6 +586,7 @@
                 <Divider my={6} />
 
                 <Heading size="md" mb={2} color="teal.600">Targeting</Heading>
+                <Spacer height={20} />
                 <Spacer height={20} />
                 <SimpleGrid columns={[1, 2]} spacing={4} mb={4}>
                     {Object.entries(selectedCampaignData.settings?.targeting?.filters || {}).map(([key, value]) => {
@@ -975,7 +944,6 @@
                         </TableContainer>
                     )}
                     {renderCampaignDetails()}
-<<<<<<< HEAD
 
                     {/* Email Personalization Section */}
                     {viewCampaignId && selectedCampaignData && (
@@ -1121,8 +1089,6 @@
                             </VStack>
                         </Card>
                     )}
-=======
->>>>>>> 8b5c0fc0
                 </VStack>
             </Container>
         </Box>
